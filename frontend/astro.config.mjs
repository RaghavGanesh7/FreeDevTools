--- conflicted
+++ resolved
@@ -6,11 +6,7 @@
 
 // https://astro.build/config
 export default defineConfig({
-<<<<<<< HEAD
-  base: "/freedevtools/",
-=======
   base: "/freedevtools",
->>>>>>> 289e3251
   integrations: [react(), tailwind()],
   vite: {
     resolve: {
