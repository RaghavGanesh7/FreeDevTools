---
import AdBanner from '../components/banner/AdBanner';
import BaseLayout from '../layouts/BaseLayout.astro';
// Simple homepage for the dev tools
---

<BaseLayout 
  name="Free DevTools"
<<<<<<< HEAD
  path="/freedevtools/"
  title="Free DevTools"
  description="Redirecting to tools..."
  canonical="https://hexmos.com/freedevtools/"
=======
  path="/t/"
  title="Free DevTools - Essential Developer Utilities Online | No Registration Required"
  description="Collection of free, open-source developer tools including Base64 converter, JSON prettifier, and more. Boost your productivity with our online utilities."
  canonical="https://hexmos.com/freedevtools/t/"
>>>>>>> 289e3251
  themeColor="#1e40af"
  showSidebar={false}
  showHeader={false}
>

  <div class="max-w-6xl mx-auto px-2 md:px-6">
    <header class="mb-8 flex items-center gap-4 md:gap-6 mt-8"></header>
    
    <main>
<<<<<<< HEAD
      <script>window.location.href='/freedevtools/t/';</script>
=======
      <div class="mb-8 md:mb-0">
        <AdBanner client:load />
      </div>
      <div class="grid grid-cols-1 md:grid-cols-2 gap-8 mb-16 max-w-4xl mx-auto">
        <!-- Tools Card -->
        <a href="/freedevtools/t/" class="block p-8 bg-white dark:bg-slate-900 border border-slate-200 dark:border-slate-900 rounded-xl text-inherit no-underline transition-all duration-300 ease-in-out shadow-sm hover:-translate-y-1 hover:shadow-xl hover:border-neon dark:hover:border-neon-light">
          <div class="text-center">
            <div class="text-6xl mb-4">🛠️</div>
            <h3 class="text-2xl font-bold mb-4 text-black dark:text-neon-light">
              Tools
            </h3>
            <p class="text-slate-800 dark:text-slate-400">
              Essential developer utilities including JSON tools, password generator, Dockerfile linter, and more.
            </p>
          </div>
        </a>

        <!-- TLDR Card -->
        <a href="/freedevtools/tldr/" class="block p-8 bg-white dark:bg-slate-900 border border-slate-200 dark:border-slate-900 rounded-xl text-inherit no-underline transition-all duration-300 ease-in-out shadow-sm hover:-translate-y-1 hover:shadow-xl hover:border-neon dark:hover:border-neon-light">
          <div class="text-center">
            <div class="text-6xl mb-4">📚</div>
            <h3 class="text-2xl font-bold mb-4 text-black dark:text-neon-light">
              TLDR
            </h3>
            <p class="text-slate-800 dark:text-slate-400">
              Comprehensive documentation for command-line tools across different platforms including Linux, macOS, Windows, Android, and more.
            </p>
          </div>
        </a>
      </div>
>>>>>>> 289e3251
      
   
    </main>
  </div>
</BaseLayout> <|MERGE_RESOLUTION|>--- conflicted
+++ resolved
@@ -6,17 +6,10 @@
 
 <BaseLayout 
   name="Free DevTools"
-<<<<<<< HEAD
-  path="/freedevtools/"
-  title="Free DevTools"
-  description="Redirecting to tools..."
-  canonical="https://hexmos.com/freedevtools/"
-=======
   path="/t/"
   title="Free DevTools - Essential Developer Utilities Online | No Registration Required"
   description="Collection of free, open-source developer tools including Base64 converter, JSON prettifier, and more. Boost your productivity with our online utilities."
   canonical="https://hexmos.com/freedevtools/t/"
->>>>>>> 289e3251
   themeColor="#1e40af"
   showSidebar={false}
   showHeader={false}
@@ -26,9 +19,6 @@
     <header class="mb-8 flex items-center gap-4 md:gap-6 mt-8"></header>
     
     <main>
-<<<<<<< HEAD
-      <script>window.location.href='/freedevtools/t/';</script>
-=======
       <div class="mb-8 md:mb-0">
         <AdBanner client:load />
       </div>
@@ -59,7 +49,6 @@
           </div>
         </a>
       </div>
->>>>>>> 289e3251
       
    
     </main>
