export interface Tool {
  title: string;
  name: string;
  path: string;
  description: string;
  category: string;
  icon: string;
  themeColor: string;
  canonical: string;
  keywords: string[];
  features: string[];
  ogImage: string;
  twitterImage: string;
  variationOf?: string;
  datePublished?: string;
  softwareVersion?: string;
}

export const TOOLS_CONFIG: Record<string, Tool> = {
  "json-utilities": {
    title: "JSON Formatter, Validator and Linter | Online Free DevTools",
    name: "JSON Utilities",
    path: "/freedevtools/t/json-utilities/",
    description:
<<<<<<< HEAD
    "Format, validate, and lint JSON online for free with Hexmos Free DevTools. Enjoy multiple indentation options and real-time validation in an ad-free environment.",
    "category": "Developer Tools",
=======
      "Format, validate, and lint JSON online for free with Hexmos Free DevTools. Enjoy multiple indentation options and real-time validation in an ad-free environment.",
    category: "Developer Tools",
>>>>>>> 289e3251
    icon: "🧰",
    themeColor: "#14b8a6",
    canonical: "https://hexmos.com/freedevtools/t/json-utilities/",
    keywords: [
      "json utilities",
      "json tools",
      "json formatter",
      "json prettifier",
      "json beautifier",
      "json minifier",
      "json validator",
      "json fixer",
      "json corrector",
      "developer tools",
      "api tools",
      "online json editor",
    ],
    features: [
      "Format and beautify JSON",
      "Validate JSON structure",
      "Auto-correct invalid JSON",
      "Multiple indentation options",
      "Real-time validation and feedback",
      "Instant error detection",
      "Copy to clipboard",
    ],
<<<<<<< HEAD
    ogImage: "https://hexmos.com/freedevtools/tool-banners/json-utilities-banner.png",
    twitterImage: "https://hexmos.com/freedevtools/tool-banners/json-utilities-banner.png",
=======
    ogImage:
      "https://hexmos.com/freedevtools/t/tool-banners/json-utilities-banner.png",
    twitterImage:
      "https://hexmos.com/freedevtools/t/tool-banners/json-utilities-banner.png",
>>>>>>> 289e3251
  },
  "json-prettifier": {
    title: "JSON Formatter, Validator and Linter | Online Free DevTools",
    name: "JSON Prettifier",
    path: "/freedevtools/t/json-prettifier/",
    description:
      "Format, validate, and lint JSON online for free with Hexmos Free DevTools. Enjoy multiple indentation options and real-time validation in an ad-free environment.",
    category: "Developer Tools",
    icon: "📄",
    themeColor: "#10b981",
    canonical: "https://hexmos.com/freedevtools/t/json-prettifier/",
    keywords: [
      "JSON online formatter",
      "JSON online validator",
      "JSON online linter",
      "JSON online",
      "Best JSON formatter",
    ],
    features: [
      "JSON formatting",
      "JSON minification",
      "JSON validation",
      "Multiple indentation options",
      "Real-time validation",
      "Copy to clipboard",
    ],
<<<<<<< HEAD
    ogImage: "https://hexmos.com/freedevtools/tool-banners/json-prettifier-banner.png",
    twitterImage:
      "https://hexmos.com/freedevtools/tool-banners/json-prettifier-banner.png",
    "variationOf": "json-utilities"
=======
    ogImage:
      "https://hexmos.com/freedevtools/t/tool-banners/json-prettifier-banner.png",
    twitterImage:
      "https://hexmos.com/freedevtools/t/tool-banners/json-prettifier-banner.png",
    variationOf: "json-utilities",
>>>>>>> 289e3251
  },

  "json-validator": {
    title: "JSON Validator - Check & Validate Your JSON Online",
    name: "JSON Validator",
    path: "/freedevtools/t/json-validator/",
    description:
      "Validate your JSON instantly. Detect errors, check formatting, and ensure your JSON is well-formed.",
    category: "Developer Tools",
    icon: "✅",
    themeColor: "#f59e0b",
    canonical: "https://hexmos.com/freedevtools/t/json-validator/",
    keywords: [
      "json validator",
      "json check",
      "validate json",
      "developer tools",
    ],
    features: [
      "Validate JSON structure",
      "Detect formatting errors",
      "Real-time error messages",
      "Copy to clipboard",
    ],
<<<<<<< HEAD
    ogImage: "https://hexmos.com/freedevtools/tool-banners/json-validator-banner.png",
    twitterImage: "https://hexmos.com/freedevtools/tool-banners/json-validator-banner.png",
    "variationOf": "json-utilities"
=======
    ogImage:
      "https://hexmos.com/freedevtools/t/tool-banners/json-validator-banner.png",
    twitterImage:
      "https://hexmos.com/freedevtools/t/tool-banners/json-validator-banner.png",
    variationOf: "json-utilities",
>>>>>>> 289e3251
  },

  "json-fixer": {
    title: "JSON Fixer - Automatically Correct JSON Errors",
    name: "JSON Fixer",
    path: "/freedevtools/t/json-fixer/",
    description:
      "Automatically fix invalid JSON data. Correct errors, format it properly, and get clean JSON instantly.",
    category: "Developer Tools",
    icon: "🛠️",
    themeColor: "#3b82f6",
    canonical: "https://hexmos.com/freedevtools/t/json-fixer/",
    keywords: ["json fixer", "fix json", "correct json", "developer tools"],
    features: [
      "Auto-correct invalid JSON",
      "Format JSON properly",
      "Real-time feedback",
      "Copy fixed JSON",
    ],
<<<<<<< HEAD
    ogImage: "https://hexmos.com/freedevtools/tool-banners/json-fixer-banner.png",
    twitterImage: "https://hexmos.com/freedevtools/tool-banners/json-fixer-banner.png",
    "variationOf": "json-utilities"
=======
    ogImage:
      "https://hexmos.com/freedevtools/t/tool-banners/json-fixer-banner.png",
    twitterImage:
      "https://hexmos.com/freedevtools/t/tool-banners/json-fixer-banner.png",
    variationOf: "json-utilities",
>>>>>>> 289e3251
  },
  "password-generator": {
    title: "Secure, Strong & Random Password Generator | Online Free Devtools",
    name: "Password Generator",
    path: "/freedevtools/t/password-generator/",
    description:
      "Generate secure passwords instantly with Hexmos Free DevTools. Choose quick presets, customize password type, length, and characters for strong, random passwords.",
    category: "Security Tools",
    icon: "�",
    themeColor: "#6366f1",
    canonical: "https://hexmos.com/freedevtools/t/password-generator/",
    keywords: [
      "password generator",
      "secure password generator",
      "random password generator",
      "strong password generator",
      "free password generator",
      "online password generator",
      "custom password generator",
      "password creator tool",
      "password maker online",
      "cybersecurity tools",
    ],
    features: [
      "Quick presets for easy selection",
      "Password types: word-based or character-based",
      "Customizable password length",
      "Multiple character set options",
      "Readable password generation",
      "Instant password creation",
      "Copy to clipboard",
      "Real-time password strength indicator",
    ],
    ogImage:
      "https://hexmos.com/freedevtools/tool-banners/password-generator-banner.png",
    twitterImage:
      "https://hexmos.com/freedevtools/tool-banners/password-generator-banner.png",
  },

  "dockerfile-linter": {
    title: "Dockerfile Linter and Validator | Online Free DevTools",
    name: "Dockerfile Linter",
    path: "/freedevtools/t/dockerfile-linter/",
    description:
      "Comprehensive Dockerfile linter. Analyze, validate, and optimize Dockerfiles for syntax errors, security risks, performance issues, and best practices.",
    category: "Developer Tools",
    icon: "�",
    themeColor: "#2496ed",
    canonical: "https://hexmos.com/freedevtools/t/dockerfile-linter/",
    keywords: [
      "dockerfile linter",
      "docker linter",
      "dockerfile validator",
      "docker security",
      "dockerfile analyzer",
      "container security",
      "docker best practices",
      "dockerfile syntax",
      "dockerfile checker",
      "developer tools",
    ],
    features: [
      "Syntax validation and error detection",
      "Security vulnerability analysis",
      "Performance optimization suggestions",
      "Docker best practices enforcement",
      "Real-time feedback with explanations",
      "Copy results to clipboard",
    ],
    ogImage:
      "https://hexmos.com/freedevtools/tool-banners/dockerfile-linter-banner.png",
    twitterImage:
      "https://hexmos.com/freedevtools/tool-banners/dockerfile-linter-banner.png",
  },
  "date-time-converter": {
    title: "Date Time Converter | Online Free DevTools",
    name: "Date Time Converter",
    path: "/freedevtools/t/date-time-converter/",
    description:
      "Free online Date Time Converter by Hexmos. Instantly convert UTC, ISO, Unix timestamps, and more. Paste or pick a date to see all formats at once, no signup needed.",
    category: "Developer Tools",
    icon: "🛠️",
    themeColor: "#3b82f6",
    canonical: "https://hexmos.com/freedevtools/t/date-time-converter/",
    keywords: [
      "datetime converter",
      "date converter",
      "time converter",
      "timestamp converter",
      "unix timestamp",
      "online date converter",
      "free date converter",
      "timestamp converter online",
    ],
    features: [
      "Convert between UTC, ISO, Unix, and other date/time formats",
      "Date and time picker integration",
      "Handles timestamps, ISO strings, and custom formats",
      "Shows all common formats at a glance",
    ],
    ogImage:
      "https://hexmos.com/freedevtools/tool-banners/date-time-converter-banner.png",
    twitterImage:
      "https://hexmos.com/freedevtools/tool-banners/date-time-converter-banner.png",
  },
};

// tldr: {
//   title: "TLDR - Command Documentation | Free DevTools",
//   name: "TLDR",
//   path: "/freedevtools/tldr/",
//   description:
//     "Comprehensive documentation for command-line tools across different platforms including Linux, macOS, Windows, Android, and more.",
//   category: "Documentation",
//   icon: "📚",
//   themeColor: "#8b5cf6",
//   canonical: "https://hexmos.com/freedevtools/tldr/",
//   keywords: [
//     "tldr",
//     "command documentation",
//     "cli commands",
//     "terminal commands",
//     "linux commands",
//     "macos commands",
//     "windows commands",
//     "android commands",
//     "command reference",
//     "developer documentation",
//   ],
//   features: [
//     "Platform-specific command documentation",
//     "Searchable command database",
//     "Syntax examples and usage",
//     "Cross-platform command reference",
//     "Mobile and desktop commands",
//   ],
//   ogImage: "https://hexmos.com/freedevtools/t/tool-banners/tldr-banner.png",
//   twitterImage:
//     "https://hexmos.com/freedevtools/t/tool-banners/tldr-banner.png",
// },

export function getToolByKey(key: string): Tool | undefined {
  return TOOLS_CONFIG[key];
}

export function getAllTools(): Tool[] {
  const keys = Object.keys(TOOLS_CONFIG);
  return Object.values(TOOLS_CONFIG);
}

export function getAllUniqueTools(): Tool[] {
  return getAllTools().filter((tool) => !tool.variationOf);
}

export function getToolsByCategory(category: string): Tool[] {
  return getAllTools().filter((tool) => tool.category === category);
}<|MERGE_RESOLUTION|>--- conflicted
+++ resolved
@@ -22,13 +22,8 @@
     name: "JSON Utilities",
     path: "/freedevtools/t/json-utilities/",
     description:
-<<<<<<< HEAD
-    "Format, validate, and lint JSON online for free with Hexmos Free DevTools. Enjoy multiple indentation options and real-time validation in an ad-free environment.",
-    "category": "Developer Tools",
-=======
       "Format, validate, and lint JSON online for free with Hexmos Free DevTools. Enjoy multiple indentation options and real-time validation in an ad-free environment.",
     category: "Developer Tools",
->>>>>>> 289e3251
     icon: "🧰",
     themeColor: "#14b8a6",
     canonical: "https://hexmos.com/freedevtools/t/json-utilities/",
@@ -55,15 +50,10 @@
       "Instant error detection",
       "Copy to clipboard",
     ],
-<<<<<<< HEAD
-    ogImage: "https://hexmos.com/freedevtools/tool-banners/json-utilities-banner.png",
-    twitterImage: "https://hexmos.com/freedevtools/tool-banners/json-utilities-banner.png",
-=======
     ogImage:
       "https://hexmos.com/freedevtools/t/tool-banners/json-utilities-banner.png",
     twitterImage:
       "https://hexmos.com/freedevtools/t/tool-banners/json-utilities-banner.png",
->>>>>>> 289e3251
   },
   "json-prettifier": {
     title: "JSON Formatter, Validator and Linter | Online Free DevTools",
@@ -90,18 +80,11 @@
       "Real-time validation",
       "Copy to clipboard",
     ],
-<<<<<<< HEAD
-    ogImage: "https://hexmos.com/freedevtools/tool-banners/json-prettifier-banner.png",
-    twitterImage:
-      "https://hexmos.com/freedevtools/tool-banners/json-prettifier-banner.png",
-    "variationOf": "json-utilities"
-=======
     ogImage:
       "https://hexmos.com/freedevtools/t/tool-banners/json-prettifier-banner.png",
     twitterImage:
       "https://hexmos.com/freedevtools/t/tool-banners/json-prettifier-banner.png",
     variationOf: "json-utilities",
->>>>>>> 289e3251
   },
 
   "json-validator": {
@@ -126,17 +109,11 @@
       "Real-time error messages",
       "Copy to clipboard",
     ],
-<<<<<<< HEAD
-    ogImage: "https://hexmos.com/freedevtools/tool-banners/json-validator-banner.png",
-    twitterImage: "https://hexmos.com/freedevtools/tool-banners/json-validator-banner.png",
-    "variationOf": "json-utilities"
-=======
     ogImage:
       "https://hexmos.com/freedevtools/t/tool-banners/json-validator-banner.png",
     twitterImage:
       "https://hexmos.com/freedevtools/t/tool-banners/json-validator-banner.png",
     variationOf: "json-utilities",
->>>>>>> 289e3251
   },
 
   "json-fixer": {
@@ -156,17 +133,11 @@
       "Real-time feedback",
       "Copy fixed JSON",
     ],
-<<<<<<< HEAD
-    ogImage: "https://hexmos.com/freedevtools/tool-banners/json-fixer-banner.png",
-    twitterImage: "https://hexmos.com/freedevtools/tool-banners/json-fixer-banner.png",
-    "variationOf": "json-utilities"
-=======
     ogImage:
       "https://hexmos.com/freedevtools/t/tool-banners/json-fixer-banner.png",
     twitterImage:
       "https://hexmos.com/freedevtools/t/tool-banners/json-fixer-banner.png",
     variationOf: "json-utilities",
->>>>>>> 289e3251
   },
   "password-generator": {
     title: "Secure, Strong & Random Password Generator | Online Free Devtools",
