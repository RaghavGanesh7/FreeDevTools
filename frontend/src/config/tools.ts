--- conflicted
+++ resolved
@@ -999,19 +999,11 @@
     name: 'Base64 Utilities',
     path: '/freedevtools/t/base64-utilities/',
     description:
-<<<<<<< HEAD
       'Encode and decode text to/from Base64 format instantly with our free online Base64 encoder/decoder. Perfect for data transmission, storage, and web development with real-time conversion.',
     category: 'Developer Tools',
     icon: '🔒',
     themeColor: '#3b82f6',
-    canonical: 'https://hexmos.com/freedevtools/t/base64-encoder/',
-=======
-      "Encode and decode text to/from Base64 format instantly with our free online Base64 encoder/decoder. Perfect for data transmission, storage, and web development with real-time conversion.",
-    category: "Developer Tools",
-    icon: "🔒",
-    themeColor: "#3b82f6",
-    canonical: "https://hexmos.com/freedevtools/t/base64-utilities/",
->>>>>>> 75247ec5
+    canonical: 'https://hexmos.com/freedevtools/t/base64-utilities/',
     keywords: [
       'base64 utilities',
       'base64 tools',
@@ -1045,27 +1037,15 @@
 
   'base64-encoder': {
     title:
-<<<<<<< HEAD
       'Base64 Encoder - Encode Text to Base64 Online | Online Free DevTools by Hexmos',
     name: 'Base64 Encoder',
-    path: '/freedevtools/t/base64-encode/',
+    path: '/freedevtools/t/base64-encoder/',
     description:
       'Encode text to Base64 format instantly with our free online Base64 encoder. Perfect for data transmission, storage, and web development with real-time encoding.',
     category: 'Developer Tools',
     icon: '📤',
     themeColor: '#10b981',
-    canonical: 'https://hexmos.com/freedevtools/t/base64-encode/',
-=======
-      "Base64 Encoder - Encode Text to Base64 Online | Online Free DevTools by Hexmos",
-    name: "Base64 Encoder",
-    path: "/freedevtools/t/base64-encoder/",
-    description:
-      "Encode text to Base64 format instantly with our free online Base64 encoder. Perfect for data transmission, storage, and web development with real-time encoding.",
-    category: "Developer Tools",
-    icon: "📤",
-    themeColor: "#10b981",
-    canonical: "https://hexmos.com/freedevtools/t/base64-encoder/",
->>>>>>> 75247ec5
+    canonical: 'https://hexmos.com/freedevtools/t/base64-encoder/',
     keywords: [
       'base64 encoder',
       'encode to base64',
@@ -1092,27 +1072,15 @@
 
   'base64-decoder': {
     title:
-<<<<<<< HEAD
       'Base64 Decoder - Decode Base64 to Text Online | Online Free DevTools by Hexmos',
     name: 'Base64 Decoder',
-    path: '/freedevtools/t/base64-decode/',
+    path: '/freedevtools/t/base64-decoder/',
     description:
       'Decode Base64 to text format instantly with our free online Base64 decoder. Perfect for data retrieval and web development with real-time decoding and error detection.',
     category: 'Developer Tools',
     icon: '📥',
     themeColor: '#f59e0b',
-    canonical: 'https://hexmos.com/freedevtools/t/base64-decode/',
-=======
-      "Base64 Decoder - Decode Base64 to Text Online | Online Free DevTools by Hexmos",
-    name: "Base64 Decoder",
-    path: "/freedevtools/t/base64-decoder/",
-    description:
-      "Decode Base64 to text format instantly with our free online Base64 decoder. Perfect for data retrieval and web development with real-time decoding and error detection.",
-    category: "Developer Tools",
-    icon: "📥",
-    themeColor: "#f59e0b",
-    canonical: "https://hexmos.com/freedevtools/t/base64-decoder/",
->>>>>>> 75247ec5
+    canonical: 'https://hexmos.com/freedevtools/t/base64-decoder/',
     keywords: [
       'base64 decoder',
       'decode base64',
@@ -1131,17 +1099,10 @@
       'Browser-based processing - data stays private',
     ],
     ogImage:
-<<<<<<< HEAD
-      'https://hexmos.com/freedevtools/tool-banners/base64-decode-banner.png',
-    twitterImage:
-      'https://hexmos.com/freedevtools/tool-banners/base64-decode-banner.png',
+      'https://hexmos.com/freedevtools/tool-banners/base64-decoder-banner.png',
+    twitterImage:
+      'https://hexmos.com/freedevtools/tool-banners/base64-decoder-banner.png',
     variationOf: 'base64-utilities',
-=======
-      "https://hexmos.com/freedevtools/tool-banners/base64-decoder-banner.png",
-    twitterImage:
-      "https://hexmos.com/freedevtools/tool-banners/base64-decoder-banner.png",
-    variationOf: "base64-utilities",
->>>>>>> 75247ec5
   },
 
   'css-inliner-for-email': {
