--- conflicted
+++ resolved
@@ -45,10 +45,7 @@
 	svgIconsChan := make(chan []SVGIconData, 1)
 	pngIconsChan := make(chan []SVGIconData, 1)
 	cheatsheetsChan := make(chan []CheatsheetData, 1)
-<<<<<<< HEAD
 	mcpChan := make(chan []MCPData, 1)
-=======
->>>>>>> fc2b9a48
 	errorsChan := make(chan error, 6)
 
 	// Start all collection goroutines
@@ -308,11 +305,7 @@
 		runMCPOnly(ctx, start)
 	default:
 		fmt.Printf("❌ Unknown category: %s\n", category)
-<<<<<<< HEAD
-		fmt.Println("Available categories: tools, tldr, emojis, svg_icons, cheatsheets, mcp")
-=======
-		fmt.Println("Available categories: tools, tldr, emojis, svg_icons, png_icons, cheatsheets")
->>>>>>> fc2b9a48
+		fmt.Println("Available categories: tools, tldr, emojis, svg_icons, png_icons, cheatsheets, mcp")
 		fmt.Println("Usage: go run main.go category=tools")
 		os.Exit(1)
 	}
