--- conflicted
+++ resolved
@@ -63,10 +63,10 @@
     "category": "cheatsheets"
   },
   {
-    "id": "cheatsheets-ansible",
-    "name": "ansible cheatsheets",
-    "description": "Collection of cheatsheets for ansible",
-    "path": "/freedevtools/c/ansible",
+    "id": "cheatsheets-dogecoin",
+    "name": "dogecoin cheatsheets",
+    "description": "Collection of cheatsheets for dogecoin",
+    "path": "/freedevtools/c/dogecoin",
     "category": "cheatsheets"
   },
   {
@@ -406,10 +406,10 @@
     "category": "cheatsheets"
   },
   {
-    "id": "cheatsheets-bitcoin",
-    "name": "bitcoin cheatsheets",
-    "description": "Collection of cheatsheets for bitcoin",
-    "path": "/freedevtools/c/bitcoin",
+    "id": "cheatsheets-kubernetes",
+    "name": "kubernetes cheatsheets",
+    "description": "Collection of cheatsheets for kubernetes",
+    "path": "/freedevtools/c/kubernetes",
     "category": "cheatsheets"
   },
   {
@@ -8242,445 +8242,21 @@
     "id": "cheatsheets-version_control-svn",
     "name": "svn",
     "description": "Learn essential SVN (Subversion) commands for version control. Update, commit, diff, add, revert, and check status of your working copy with this quick reference guide.",
-<<<<<<< HEAD
     "path": "/freedevtools/c/version_control/svn/",
-=======
-    "path": "/freedevtools/c/version_control/svn",
-    "category": "cheatsheets"
-  },
-  {
-    "id": "cheatsheets-vim-_vimrc",
-    "name": ".vimrc",
-    "description": "Optimize your Vim experience with this .vimrc configuration. Learn essential Vim settings for efficient coding, including syntax highlighting, indentation, and filetype configurations.",
-    "path": "/freedevtools/c/vim/.vimrc",
-    "category": "cheatsheets"
-  },
-  {
-    "id": "cheatsheets-bitcoin",
-    "name": "bitcoin cheatsheets",
-    "description": "Collection of cheatsheets for bitcoin",
-    "path": "/freedevtools/c/bitcoin",
-    "category": "cheatsheets"
-  },
-  {
-    "id": "cheatsheets-ci_cd",
-    "name": "ci_cd cheatsheets",
-    "description": "Collection of cheatsheets for ci_cd",
-    "path": "/freedevtools/c/ci_cd",
-    "category": "cheatsheets"
-  },
-  {
-    "id": "cheatsheets-php",
-    "name": "php cheatsheets",
-    "description": "Collection of cheatsheets for php",
-    "path": "/freedevtools/c/php",
-    "category": "cheatsheets"
-  },
-  {
-    "id": "cheatsheets-php-composer",
-    "name": "php-composer cheatsheets",
-    "description": "Collection of cheatsheets for php-composer",
-    "path": "/freedevtools/c/php-composer",
-    "category": "cheatsheets"
-  },
-  {
-    "id": "cheatsheets-alertmanager",
-    "name": "alertmanager cheatsheets",
-    "description": "Collection of cheatsheets for alertmanager",
-    "path": "/freedevtools/c/alertmanager",
-    "category": "cheatsheets"
-  },
-  {
-    "id": "cheatsheets-aws-iam",
-    "name": "aws-iam cheatsheets",
-    "description": "Collection of cheatsheets for aws-iam",
-    "path": "/freedevtools/c/aws-iam",
-    "category": "cheatsheets"
-  },
-  {
-    "id": "cheatsheets-python-flask",
-    "name": "python-flask cheatsheets",
-    "description": "Collection of cheatsheets for python-flask",
-    "path": "/freedevtools/c/python-flask",
-    "category": "cheatsheets"
-  },
-  {
-    "id": "cheatsheets-aws-python",
-    "name": "aws-python cheatsheets",
-    "description": "Collection of cheatsheets for aws-python",
-    "path": "/freedevtools/c/aws-python",
-    "category": "cheatsheets"
-  },
-  {
-    "id": "cheatsheets-ide_editors",
-    "name": "ide_editors cheatsheets",
-    "description": "Collection of cheatsheets for ide_editors",
-    "path": "/freedevtools/c/ide_editors",
->>>>>>> fc2b9a48
-    "category": "cheatsheets"
-  },
-  {
-    "id": "cheatsheets-monitoring",
-    "name": "monitoring cheatsheets",
-    "description": "Collection of cheatsheets for monitoring",
-    "path": "/freedevtools/c/monitoring",
-    "category": "cheatsheets"
-  },
-  {
-<<<<<<< HEAD
+    "category": "cheatsheets"
+  },
+  {
+    "id": "cheatsheets-vim",
+    "name": "vim cheatsheets",
+    "description": "Collection of cheatsheets for vim",
+    "path": "/freedevtools/c/vim",
+    "category": "cheatsheets"
+  },
+  {
     "id": "cheatsheets-vim-_vimrc",
     "name": ".vimrc",
     "description": "Optimize your Vim experience with this .vimrc configuration. Learn essential Vim settings for efficient coding, including syntax highlighting, indentation, and filetype configurations.",
     "path": "/freedevtools/c/vim/.vimrc/",
-=======
-    "id": "cheatsheets-utils",
-    "name": "utils cheatsheets",
-    "description": "Collection of cheatsheets for utils",
-    "path": "/freedevtools/c/utils",
-    "category": "cheatsheets"
-  },
-  {
-    "id": "cheatsheets-dogecoin",
-    "name": "dogecoin cheatsheets",
-    "description": "Collection of cheatsheets for dogecoin",
-    "path": "/freedevtools/c/dogecoin",
-    "category": "cheatsheets"
-  },
-  {
-    "id": "cheatsheets-ecs",
-    "name": "ecs cheatsheets",
-    "description": "Collection of cheatsheets for ecs",
-    "path": "/freedevtools/c/ecs",
-    "category": "cheatsheets"
-  },
-  {
-    "id": "cheatsheets-django_rest_framework",
-    "name": "django_rest_framework cheatsheets",
-    "description": "Collection of cheatsheets for django_rest_framework",
-    "path": "/freedevtools/c/django_rest_framework",
-    "category": "cheatsheets"
-  },
-  {
-    "id": "cheatsheets-tools",
-    "name": "tools cheatsheets",
-    "description": "Collection of cheatsheets for tools",
-    "path": "/freedevtools/c/tools",
-    "category": "cheatsheets"
-  },
-  {
-    "id": "cheatsheets-makefiles",
-    "name": "makefiles cheatsheets",
-    "description": "Collection of cheatsheets for makefiles",
-    "path": "/freedevtools/c/makefiles",
-    "category": "cheatsheets"
-  },
-  {
-    "id": "cheatsheets-programming",
-    "name": "programming cheatsheets",
-    "description": "Collection of cheatsheets for programming",
-    "path": "/freedevtools/c/programming",
-    "category": "cheatsheets"
-  },
-  {
-    "id": "cheatsheets-terminal_emulators",
-    "name": "terminal_emulators cheatsheets",
-    "description": "Collection of cheatsheets for terminal_emulators",
-    "path": "/freedevtools/c/terminal_emulators",
-    "category": "cheatsheets"
-  },
-  {
-    "id": "cheatsheets-cloudwatch",
-    "name": "cloudwatch cheatsheets",
-    "description": "Collection of cheatsheets for cloudwatch",
-    "path": "/freedevtools/c/cloudwatch",
-    "category": "cheatsheets"
-  },
-  {
-    "id": "cheatsheets-github-actions",
-    "name": "github-actions cheatsheets",
-    "description": "Collection of cheatsheets for github-actions",
-    "path": "/freedevtools/c/github-actions",
-    "category": "cheatsheets"
-  },
-  {
-    "id": "cheatsheets-golang",
-    "name": "golang cheatsheets",
-    "description": "Collection of cheatsheets for golang",
-    "path": "/freedevtools/c/golang",
-    "category": "cheatsheets"
-  },
-  {
-    "id": "cheatsheets-ruby",
-    "name": "ruby cheatsheets",
-    "description": "Collection of cheatsheets for ruby",
-    "path": "/freedevtools/c/ruby",
-    "category": "cheatsheets"
-  },
-  {
-    "id": "cheatsheets-terraform",
-    "name": "terraform cheatsheets",
-    "description": "Collection of cheatsheets for terraform",
-    "path": "/freedevtools/c/terraform",
-    "category": "cheatsheets"
-  },
-  {
-    "id": "cheatsheets-unreal_engine_5",
-    "name": "unreal_engine_5 cheatsheets",
-    "description": "Collection of cheatsheets for unreal_engine_5",
-    "path": "/freedevtools/c/unreal_engine_5",
-    "category": "cheatsheets"
-  },
-  {
-    "id": "cheatsheets-aws-cli",
-    "name": "aws-cli cheatsheets",
-    "description": "Collection of cheatsheets for aws-cli",
-    "path": "/freedevtools/c/aws-cli",
-    "category": "cheatsheets"
-  },
-  {
-    "id": "cheatsheets-dynamodb",
-    "name": "dynamodb cheatsheets",
-    "description": "Collection of cheatsheets for dynamodb",
-    "path": "/freedevtools/c/dynamodb",
-    "category": "cheatsheets"
-  },
-  {
-    "id": "cheatsheets-loki",
-    "name": "loki cheatsheets",
-    "description": "Collection of cheatsheets for loki",
-    "path": "/freedevtools/c/loki",
-    "category": "cheatsheets"
-  },
-  {
-    "id": "cheatsheets-productivity",
-    "name": "productivity cheatsheets",
-    "description": "Collection of cheatsheets for productivity",
-    "path": "/freedevtools/c/productivity",
-    "category": "cheatsheets"
-  },
-  {
-    "id": "cheatsheets-elixir",
-    "name": "elixir cheatsheets",
-    "description": "Collection of cheatsheets for elixir",
-    "path": "/freedevtools/c/elixir",
-    "category": "cheatsheets"
-  },
-  {
-    "id": "cheatsheets-litecoin",
-    "name": "litecoin cheatsheets",
-    "description": "Collection of cheatsheets for litecoin",
-    "path": "/freedevtools/c/litecoin",
-    "category": "cheatsheets"
-  },
-  {
-    "id": "cheatsheets-benchmarking",
-    "name": "benchmarking cheatsheets",
-    "description": "Collection of cheatsheets for benchmarking",
-    "path": "/freedevtools/c/benchmarking",
-    "category": "cheatsheets"
-  },
-  {
-    "id": "cheatsheets-codedeploy",
-    "name": "codedeploy cheatsheets",
-    "description": "Collection of cheatsheets for codedeploy",
-    "path": "/freedevtools/c/codedeploy",
-    "category": "cheatsheets"
-  },
-  {
-    "id": "cheatsheets-databases",
-    "name": "databases cheatsheets",
-    "description": "Collection of cheatsheets for databases",
-    "path": "/freedevtools/c/databases",
-    "category": "cheatsheets"
-  },
-  {
-    "id": "cheatsheets-kubernetes",
-    "name": "kubernetes cheatsheets",
-    "description": "Collection of cheatsheets for kubernetes",
-    "path": "/freedevtools/c/kubernetes",
-    "category": "cheatsheets"
-  },
-  {
-    "id": "cheatsheets-vim",
-    "name": "vim cheatsheets",
-    "description": "Collection of cheatsheets for vim",
-    "path": "/freedevtools/c/vim",
-    "category": "cheatsheets"
-  },
-  {
-    "id": "cheatsheets-ansible",
-    "name": "ansible cheatsheets",
-    "description": "Collection of cheatsheets for ansible",
-    "path": "/freedevtools/c/ansible",
-    "category": "cheatsheets"
-  },
-  {
-    "id": "cheatsheets-aws-codebuild",
-    "name": "aws-codebuild cheatsheets",
-    "description": "Collection of cheatsheets for aws-codebuild",
-    "path": "/freedevtools/c/aws-codebuild",
-    "category": "cheatsheets"
-  },
-  {
-    "id": "cheatsheets-security",
-    "name": "security cheatsheets",
-    "description": "Collection of cheatsheets for security",
-    "path": "/freedevtools/c/security",
-    "category": "cheatsheets"
-  },
-  {
-    "id": "cheatsheets-slack",
-    "name": "slack cheatsheets",
-    "description": "Collection of cheatsheets for slack",
-    "path": "/freedevtools/c/slack",
-    "category": "cheatsheets"
-  },
-  {
-    "id": "cheatsheets-frontend",
-    "name": "frontend cheatsheets",
-    "description": "Collection of cheatsheets for frontend",
-    "path": "/freedevtools/c/frontend",
-    "category": "cheatsheets"
-  },
-  {
-    "id": "cheatsheets-prometheus",
-    "name": "prometheus cheatsheets",
-    "description": "Collection of cheatsheets for prometheus",
-    "path": "/freedevtools/c/prometheus",
-    "category": "cheatsheets"
-  },
-  {
-    "id": "cheatsheets-version_control",
-    "name": "version_control cheatsheets",
-    "description": "Collection of cheatsheets for version_control",
-    "path": "/freedevtools/c/version_control",
-    "category": "cheatsheets"
-  },
-  {
-    "id": "cheatsheets-cmd",
-    "name": "cmd cheatsheets",
-    "description": "Collection of cheatsheets for cmd",
-    "path": "/freedevtools/c/cmd",
-    "category": "cheatsheets"
-  },
-  {
-    "id": "cheatsheets-drone-ci",
-    "name": "drone-ci cheatsheets",
-    "description": "Collection of cheatsheets for drone-ci",
-    "path": "/freedevtools/c/drone-ci",
-    "category": "cheatsheets"
-  },
-  {
-    "id": "cheatsheets-aws-ecr",
-    "name": "aws-ecr cheatsheets",
-    "description": "Collection of cheatsheets for aws-ecr",
-    "path": "/freedevtools/c/aws-ecr",
-    "category": "cheatsheets"
-  },
-  {
-    "id": "cheatsheets-docker",
-    "name": "docker cheatsheets",
-    "description": "Collection of cheatsheets for docker",
-    "path": "/freedevtools/c/docker",
-    "category": "cheatsheets"
-  },
-  {
-    "id": "cheatsheets-html-css",
-    "name": "html-css cheatsheets",
-    "description": "Collection of cheatsheets for html-css",
-    "path": "/freedevtools/c/html-css",
-    "category": "cheatsheets"
-  },
-  {
-    "id": "cheatsheets-redis",
-    "name": "redis cheatsheets",
-    "description": "Collection of cheatsheets for redis",
-    "path": "/freedevtools/c/redis",
-    "category": "cheatsheets"
-  },
-  {
-    "id": "cheatsheets-backend",
-    "name": "backend cheatsheets",
-    "description": "Collection of cheatsheets for backend",
-    "path": "/freedevtools/c/backend",
-    "category": "cheatsheets"
-  },
-  {
-    "id": "cheatsheets-cloud_tools",
-    "name": "cloud_tools cheatsheets",
-    "description": "Collection of cheatsheets for cloud_tools",
-    "path": "/freedevtools/c/cloud_tools",
-    "category": "cheatsheets"
-  },
-  {
-    "id": "cheatsheets-devops",
-    "name": "devops cheatsheets",
-    "description": "Collection of cheatsheets for devops",
-    "path": "/freedevtools/c/devops",
-    "category": "cheatsheets"
-  },
-  {
-    "id": "cheatsheets-pyspark",
-    "name": "pyspark cheatsheets",
-    "description": "Collection of cheatsheets for pyspark",
-    "path": "/freedevtools/c/pyspark",
-    "category": "cheatsheets"
-  },
-  {
-    "id": "cheatsheets-javascript",
-    "name": "javascript cheatsheets",
-    "description": "Collection of cheatsheets for javascript",
-    "path": "/freedevtools/c/javascript",
-    "category": "cheatsheets"
-  },
-  {
-    "id": "cheatsheets-languages",
-    "name": "languages cheatsheets",
-    "description": "Collection of cheatsheets for languages",
-    "path": "/freedevtools/c/languages",
-    "category": "cheatsheets"
-  },
-  {
-    "id": "cheatsheets-mongodb",
-    "name": "mongodb cheatsheets",
-    "description": "Collection of cheatsheets for mongodb",
-    "path": "/freedevtools/c/mongodb",
-    "category": "cheatsheets"
-  },
-  {
-    "id": "cheatsheets-nginx",
-    "name": "nginx cheatsheets",
-    "description": "Collection of cheatsheets for nginx",
-    "path": "/freedevtools/c/nginx",
-    "category": "cheatsheets"
-  },
-  {
-    "id": "cheatsheets-pushgateway",
-    "name": "pushgateway cheatsheets",
-    "description": "Collection of cheatsheets for pushgateway",
-    "path": "/freedevtools/c/pushgateway",
-    "category": "cheatsheets"
-  },
-  {
-    "id": "cheatsheets-python",
-    "name": "python cheatsheets",
-    "description": "Collection of cheatsheets for python",
-    "path": "/freedevtools/c/python",
-    "category": "cheatsheets"
-  },
-  {
-    "id": "cheatsheets-elasticsearch",
-    "name": "elasticsearch cheatsheets",
-    "description": "Collection of cheatsheets for elasticsearch",
-    "path": "/freedevtools/c/elasticsearch",
-    "category": "cheatsheets"
-  },
-  {
-    "id": "cheatsheets-gitlab-ci",
-    "name": "gitlab-ci cheatsheets",
-    "description": "Collection of cheatsheets for gitlab-ci",
-    "path": "/freedevtools/c/gitlab-ci",
->>>>>>> fc2b9a48
     "category": "cheatsheets"
   }
 ]